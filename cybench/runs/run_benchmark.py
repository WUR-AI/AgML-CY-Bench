import os
from collections import defaultdict

import pandas as pd
import torch
import argparse

from cybench.config import (
    DATASETS,
    PATH_DATA_DIR,
    PATH_RESULTS_DIR,
    KEY_COUNTRY,
    KEY_LOC,
    KEY_YEAR,
    KEY_TARGET,
)

from cybench.datasets.dataset import Dataset
from cybench.evaluation.eval import evaluate_predictions
from cybench.models.naive_models import AverageYieldModel
from cybench.models.trend_models import TrendModel
from cybench.models.sklearn_models import SklearnRidge, SklearnRandomForest
from cybench.models.nn_models import (
    BaselineLSTM,
    BaselineInceptionTime,
    BaselineTransformer,
)
from cybench.util.features import dekad_from_date

from cybench.models.residual_models import (
    RidgeRes,
    RandomForestRes,
    LSTMRes,
    InceptionTimeRes,
    TransformerRes,
)


_BASELINE_MODEL_CONSTRUCTORS = {
    "AverageYieldModel": AverageYieldModel,
    "LinearTrend": TrendModel,
    "SklearnRidge": SklearnRidge,
    "RidgeRes": RidgeRes,
    "SklearnRF": SklearnRandomForest,
    "RFRes": RandomForestRes,
    "LSTM": BaselineLSTM,
    "LSTMRes": LSTMRes,
    "InceptionTime": BaselineInceptionTime,
    "InceptionTimeRes": InceptionTimeRes,
    "Transformer": BaselineTransformer,
    "TransformerRes": TransformerRes,
}

BASELINE_MODELS = list(_BASELINE_MODEL_CONSTRUCTORS.keys())

_BASELINE_MODEL_INIT_KWARGS = defaultdict(dict)

NN_MODELS_EPOCHS = 50
_BASELINE_MODEL_FIT_KWARGS = defaultdict(dict)
_BASELINE_MODEL_FIT_KWARGS["LSTM"] = {
<<<<<<< HEAD
    "epochs": NN_MODELS_EPOCHS,
    "device": "cuda" if torch.cuda.is_available() else "cpu",
}
_BASELINE_MODEL_FIT_KWARGS["LSTMRes"] = {
    "epochs": NN_MODELS_EPOCHS,
    "device": "cuda" if torch.cuda.is_available() else "cpu",
}
_BASELINE_MODEL_FIT_KWARGS["InceptionTime"] = {
    "epochs": NN_MODELS_EPOCHS,
    "device": "cuda" if torch.cuda.is_available() else "cpu",
}
_BASELINE_MODEL_FIT_KWARGS["InceptionTimeRes"] = {
    "epochs": NN_MODELS_EPOCHS,
=======
    "epochs": 50,
    "device": "cuda" if torch.cuda.is_available() else "cpu",
}
_BASELINE_MODEL_FIT_KWARGS["LSTMRes"] = {
    "epochs": 50,
    "device": "cuda" if torch.cuda.is_available() else "cpu",
}
_BASELINE_MODEL_FIT_KWARGS["InceptionTime"] = {
    "epochs": 50,
    "device": "cuda" if torch.cuda.is_available() else "cpu",
}
_BASELINE_MODEL_FIT_KWARGS["InceptionTimeRes"] = {
    "epochs": 50,
>>>>>>> d5693dbb
    "device": "cuda" if torch.cuda.is_available() else "cpu",
}

_BASELINE_MODEL_FIT_KWARGS["Transformer"] = {
    "epochs": NN_MODELS_EPOCHS,
    "device": "cuda" if torch.cuda.is_available() else "cpu",
}

_BASELINE_MODEL_FIT_KWARGS["TransformerRes"] = {
    "epochs": NN_MODELS_EPOCHS,
    "device": "cuda" if torch.cuda.is_available() else "cpu",
}


def run_benchmark(
    run_name: str,
    model_name: str = None,
    model_constructor: callable = None,
    model_init_kwargs: dict = None,
    model_fit_kwargs: dict = None,
    baseline_models: list = None,
    dataset_name: str = "maize_NL",
    sel_years: list = None,
    nn_models_epochs: int = None,
) -> dict:
    """
    Run CY-Bench.
    Args:
        run_name (str): The name of the run. Will be used to store log files and model results
        model_name (str): The name of the model. Will be used to store log files and model results
        model_constructor (Callable): The constructor of the model. Will be used to construct the model
        model_init_kwargs (dict): The kwargs used when constructing the model.
        model_fit_kwargs (dict): The kwargs used to fit the model.
        baseline_models (list): A list of names of baseline models to run next to the provided model.
                                If unspecified, a default list of baseline models will be used.
        dataset_name (str): The name of the dataset to load
        sel_years (list): a list of years to run leave one year out (for tests)
        nn_models_epochs (int): Number of epochs to run for nn-models (for tests)

    Returns:
        a dictionary containing the results of the benchmark
    """
    baseline_models = baseline_models or BASELINE_MODELS
    assert all([name in BASELINE_MODELS for name in baseline_models])

    model_init_kwargs = model_init_kwargs or dict()
    model_fit_kwargs = model_fit_kwargs or dict()

    # Create a directory to store model output

    path_results = os.path.join(PATH_RESULTS_DIR, run_name)
    os.makedirs(path_results, exist_ok=True)

    # Make sure model_name is not already defined
    assert (
        model_name not in BASELINE_MODELS
    ), f"Model name {model_name} already occurs in the baseline"

    model_constructors = {
        k: _BASELINE_MODEL_CONSTRUCTORS[k] for k in baseline_models
    }

    models_init_kwargs = defaultdict(dict)
    for name in baseline_models:
        models_init_kwargs[name] = _BASELINE_MODEL_INIT_KWARGS[name]

    models_fit_kwargs = defaultdict(dict)
    for name in baseline_models:
        kwargs = _BASELINE_MODEL_FIT_KWARGS[name]
        # override epochs for nn-models (mainly for testing)
        if ("epochs" in kwargs) and (nn_models_epochs is not None):
            kwargs["epochs"] = nn_models_epochs

        models_fit_kwargs[name] = kwargs

    if model_name is not None:
        assert model_constructor is not None
        model_constructors[model_name] = model_constructor
        models_init_kwargs[model_name] = model_init_kwargs
        models_fit_kwargs[model_name] = model_fit_kwargs

    dataset = Dataset.load(dataset_name)

    all_years = sorted(dataset.years)
    if (sel_years is not None):
        assert all([yr in all_years for yr in sel_years])
    else:
        sel_years = all_years

    for test_year in sel_years:
        train_years = [y for y in all_years if y != test_year]
        test_years = [test_year]
        train_dataset, test_dataset = dataset.split_on_years((train_years, test_years))

        # TODO: put into generic function
<<<<<<< HEAD
        models_init_kwargs["Transformer"] = {
            "seq_len": train_dataset.max_season_window_length,
        }
        models_init_kwargs["TransformerRes"] = {
            "seq_len": train_dataset.max_season_window_length,
        }
=======
        seq_len = (
            dekad_from_date(train_dataset.max_date)
            - dekad_from_date(train_dataset.min_date)
            + 1
        )
        models_init_kwargs["Transformer"] = {"seq_len": seq_len}
        models_init_kwargs["TransformerRes"] = {"seq_len": seq_len}
>>>>>>> d5693dbb

        labels = test_dataset.targets()

        model_output = {
            KEY_LOC: [loc_id for loc_id, _ in test_dataset.indices()],
            KEY_YEAR: [year for _, year in test_dataset.indices()],
            KEY_TARGET: labels,
        }

        for model_name, model_constructor in model_constructors.items():
            model = model_constructor(**models_init_kwargs[model_name])
            model.fit(train_dataset, **models_fit_kwargs[model_name])
            predictions, _ = model.predict(test_dataset)
            model_output[model_name] = predictions

        df = pd.DataFrame.from_dict(model_output)
        df[KEY_COUNTRY] = df[KEY_LOC].str[:2]
        df.set_index([KEY_COUNTRY, KEY_LOC, KEY_YEAR], inplace=True)
        df.to_csv(os.path.join(path_results, f"{dataset_name}_year_{test_year}.csv"))

    df_metrics = compute_metrics(run_name, list(model_constructors.keys()))

    return {
        "df_metrics": df_metrics,
    }


def load_results(
    run_name: str,
) -> pd.DataFrame:
    """
    Load saved results for analysis or visualization.
    Args:
        run_name (str): The name of the run. Will be used to store log files and model results

    Returns:
        a pd.DataFrame containing the predictions of benchmark models
    """
    path_results = os.path.join(PATH_RESULTS_DIR, run_name)

    files = [
        f
        for f in os.listdir(path_results)
        if os.path.isfile(os.path.join(path_results, f))
    ]

    # No files, return an empty data frame
    if not files:
        return pd.DataFrame(columns=[KEY_COUNTRY, KEY_LOC, KEY_YEAR, KEY_TARGET])

    df_all = pd.DataFrame()
    for file in files:
        path = os.path.join(path_results, file)
        df = pd.read_csv(path)
        df_all = pd.concat([df_all, df], axis=0)

    if KEY_COUNTRY not in df_all.columns:
        df_all[KEY_COUNTRY] = df_all[KEY_LOC].str[:2]

    return df_all


def get_prediction_residuals(run_name: str, model_names: dict) -> pd.DataFrame:
    """
    Get prediction residuals (i.e., model predictions - labels).
    Args:
        run_name (str): The name of the run. Will be used to store log files and model results
        model_names (dict): A mapping of model name (key) to a shorter name (value)

    Returns:
        a pd.DataFrame containing prediction residuals
    """
    df_all = load_results(run_name)
    if df_all.empty:
        return df_all

    for model_name, model_short_name in model_names.items():
        df_all[model_short_name + "_res"] = df_all[model_name] - df_all[KEY_TARGET]

    df_all.set_index([KEY_COUNTRY, KEY_LOC, KEY_YEAR], inplace=True)

    return df_all


def compute_metrics(
    run_name: str,
    model_names: list = None,
) -> pd.DataFrame:
    """
    Compute evaluation metrics on saved predictions.
    Args:
        run_name (str): The name of the run. Will be used to store log files and model results
        model_names (list) : names of models

    Returns:
        a pd.DataFrame containing evaluation metrics
    """
    df_all = load_results(run_name)
    if df_all.empty:
        return pd.DataFrame(columns=[KEY_COUNTRY, "model", KEY_YEAR])

    rows = []
    country_codes = df_all[KEY_COUNTRY].unique()
    for cn in country_codes:
        df_cn = df_all[df_all[KEY_COUNTRY] == cn]
        all_years = sorted(df_cn[KEY_YEAR].unique())
        for yr in all_years:
            df_yr = df_cn[df_cn[KEY_YEAR] == yr]
            y_true = df_yr[KEY_TARGET].values
            if model_names is None:
                model_names = [
                    c
                    for c in df_yr.columns
                    if c not in [KEY_COUNTRY, KEY_LOC, KEY_YEAR, KEY_TARGET]
                ]

            for model_name in model_names:
                metrics = evaluate_predictions(y_true, df_yr[model_name].values)
                metrics_row = {
                    KEY_COUNTRY: cn,
                    "model": model_name,
                    KEY_YEAR: yr,
                }

                for metric_name, value in metrics.items():
                    metrics_row[metric_name] = value

                rows.append(metrics_row)

    df_all = pd.DataFrame(rows)
    df_all.set_index([KEY_COUNTRY, "model", KEY_YEAR], inplace=True)

    return df_all


def run_benchmark_on_all_data():
    for crop in DATASETS:
        for cn in DATASETS[crop]:
            if os.path.exists(os.path.join(PATH_DATA_DIR, crop, cn)):
                dataset_name = crop + "_" + cn
                # NOTE: using dataset name for now.
                # Load results expects dataset name and run name to be the same.
                # TODO: Update this to handle multiple runs per dataset.
                # run_name = datetime.now().strftime(f"{dataset_name}_%H_%M_%d_%m_%Y.run")
                run_name = dataset_name
                run_benchmark(run_name=run_name, dataset_name=dataset_name)


if __name__ == "__main__":
    parser = argparse.ArgumentParser(prog="run_benchmark.py", description="Run cybench")
    parser.add_argument("-r", "--run-name")
    parser.add_argument("-d", "--dataset-name")
    args = parser.parse_args()
    dataset_name = args.dataset_name
    assert dataset_name is not None

    if args.run_name is not None:
        run_name = args.run_name
    else:
        run_name = dataset_name

    # skipping some models
    baseline_models = [
        "AverageYieldModel",
        "LinearTrend",
        "SklearnRidge",
        "RidgeRes",
        "LSTM",
        "LSTMRes",
    ]
    # override epochs for nn-models
    nn_models_epochs = 5
    results = run_benchmark(
        run_name=run_name,
        dataset_name=dataset_name,
        baseline_models=baseline_models,
        nn_models_epochs=nn_models_epochs,
    )
    df_metrics = results["df_metrics"].reset_index()
    print(
        df_metrics.groupby("model").agg(
            {"normalized_rmse": "mean", "mape": "mean", "r2": "mean"}
        )
    )<|MERGE_RESOLUTION|>--- conflicted
+++ resolved
@@ -58,7 +58,6 @@
 NN_MODELS_EPOCHS = 50
 _BASELINE_MODEL_FIT_KWARGS = defaultdict(dict)
 _BASELINE_MODEL_FIT_KWARGS["LSTM"] = {
-<<<<<<< HEAD
     "epochs": NN_MODELS_EPOCHS,
     "device": "cuda" if torch.cuda.is_available() else "cpu",
 }
@@ -72,21 +71,6 @@
 }
 _BASELINE_MODEL_FIT_KWARGS["InceptionTimeRes"] = {
     "epochs": NN_MODELS_EPOCHS,
-=======
-    "epochs": 50,
-    "device": "cuda" if torch.cuda.is_available() else "cpu",
-}
-_BASELINE_MODEL_FIT_KWARGS["LSTMRes"] = {
-    "epochs": 50,
-    "device": "cuda" if torch.cuda.is_available() else "cpu",
-}
-_BASELINE_MODEL_FIT_KWARGS["InceptionTime"] = {
-    "epochs": 50,
-    "device": "cuda" if torch.cuda.is_available() else "cpu",
-}
-_BASELINE_MODEL_FIT_KWARGS["InceptionTimeRes"] = {
-    "epochs": 50,
->>>>>>> d5693dbb
     "device": "cuda" if torch.cuda.is_available() else "cpu",
 }
 
@@ -182,22 +166,12 @@
         train_dataset, test_dataset = dataset.split_on_years((train_years, test_years))
 
         # TODO: put into generic function
-<<<<<<< HEAD
         models_init_kwargs["Transformer"] = {
             "seq_len": train_dataset.max_season_window_length,
         }
         models_init_kwargs["TransformerRes"] = {
             "seq_len": train_dataset.max_season_window_length,
         }
-=======
-        seq_len = (
-            dekad_from_date(train_dataset.max_date)
-            - dekad_from_date(train_dataset.min_date)
-            + 1
-        )
-        models_init_kwargs["Transformer"] = {"seq_len": seq_len}
-        models_init_kwargs["TransformerRes"] = {"seq_len": seq_len}
->>>>>>> d5693dbb
 
         labels = test_dataset.targets()
 
