import os
import logging
import pandas as pd
import numpy as np
import random
import torch
from torch import nn

from cybench.datasets.dataset_torch import TorchDataset
from cybench.models.model import BaseModel
from cybench.models.nn_models import BaseLSTM
from cybench.evaluation.eval import normalized_rmse, evaluate_predictions

from cybench.config import (
    PATH_DATA_DIR,
    PATH_OUTPUT_DIR,
    KEY_LOC,
    KEY_YEAR,
    KEY_TARGET,
    SOIL_PROPERTIES,
    METEO_INDICATORS,
    RS_FPAR,
    STATIC_PREDICTORS,
    TIME_SERIES_PREDICTORS,
    CROP_CALENDAR_ENTRIES,
)


class LSTMModel(BaseModel, nn.Module):
    def __init__(
        self, num_rnn_layers=1, rnn_hidden_size=64, num_outputs=1, *args, **kwargs
    ):
        super().__init__(*args, **kwargs)
        num_ts_inputs = len(TIME_SERIES_PREDICTORS)
        num_other_inputs = len(STATIC_PREDICTORS)
        self._batch_norm1 = nn.BatchNorm1d(num_ts_inputs)
        self._rnn = nn.LSTM(
            input_size=num_ts_inputs,
            hidden_size=rnn_hidden_size,
            num_layers=num_rnn_layers,
            batch_first=True,
        )

        num_all_inputs = rnn_hidden_size + num_other_inputs
        self._batch_norm2 = nn.BatchNorm1d(num_all_inputs)
        self._fc = nn.Linear(num_all_inputs, num_outputs)
        self._logger = logging.getLogger(__name__)

    def fit(
        self, train_dataset, optimize_hyperparameters=False, epochs=10, **fit_params
    ):
        self.train()
        batch_size = 16
        loss = nn.MSELoss()
        if optimize_hyperparameters:
            # Hyperparameter optimization
            os.makedirs(os.path.join(PATH_OUTPUT_DIR, "saved_models"), exist_ok=True)
            save_model_path = os.path.join(
                PATH_OUTPUT_DIR, "saved_models", "saved_lstm_model"
            )
            torch.save(self.state_dict(), save_model_path)
            param_space = {"lr": [0.0001, 0.00005], "weight_decay": [0.0001, 0.00001]}
            opt_hparams = self._optimize_hyperparameters(
                train_dataset,
                param_space,
                loss,
                batch_size,
                epochs,
                save_model_path,
            )
            sel_lr = opt_hparams["lr"]
            sel_wt_decay = opt_hparams["weight_decay"]

            # load saved model to retrain with optimal hyperparameters
            self.load_state_dict(torch.load(save_model_path))
        else:
            sel_lr = 0.0001
            sel_wt_decay = 0.00001

        torch_dataset = TorchDataset(train_dataset)
        data_loader = torch.utils.data.DataLoader(
            torch_dataset,
            collate_fn=torch_dataset.collate_fn,
            shuffle=True,
            batch_size=batch_size,
            drop_last=True,
        )
        optimizer = torch.optim.Adam(
            self.parameters(), lr=sel_lr, weight_decay=sel_wt_decay
        )

        for epoch in range(epochs):
            train_metrics = self._train_epoch(data_loader, loss, optimizer)
            self._logger.debug(
                "LSTMModel epoch:%d, loss:%f, NRMSE:%f",
                epoch,
                train_metrics["loss"],
                train_metrics["train NRMSE"],
            )

            print(
                "LSTMModel epoch:",
                epoch,
                "loss:",
                train_metrics["loss"],
                "NRMSE:",
                train_metrics["train NRMSE"],
            )

    def _train_epoch(self, train_loader, loss, optimizer):
        epoch_loss = 0
        num_elems = 0
        y_all = None
        y_hat_all = None
        for batch in train_loader:
            y = torch.unsqueeze(batch[KEY_TARGET], 1)
            X_ts = torch.cat(
                [torch.unsqueeze(batch[c], 1) for c in TIME_SERIES_PREDICTORS], dim=1
            )
            X_rest = torch.cat(
                [torch.unsqueeze(batch[c], 1) for c in STATIC_PREDICTORS], dim=1
            )

            y_hat = self(X_ts, X_rest)
            l = loss(y_hat, y)
            optimizer.zero_grad()
            l.backward()
            optimizer.step()
            epoch_loss += float(l)
            num_elems += y.size().numel()

            if y_all is None:
                y_all = y
                y_hat_all = y_hat
            else:
                y_all = torch.cat([y_all, y], dim=0)
                y_hat_all = torch.cat([y_hat_all, y_hat], dim=0)

        train_nrmse = (
            100 * torch.sqrt(torch.mean((y_hat_all - y_all) ** 2)) / torch.mean(y_all)
        )

        return {"loss": epoch_loss / num_elems, "train NRMSE": train_nrmse.item()}

    def _optimize_hyperparameters(
        self,
        train_dataset,
        param_space,
        loss,
        batch_size,
        epochs,
        save_model_path,
    ):
        train_years = train_dataset.years
        # year_splits = [(list(range(2000, 2012)), list(range(2013, 2018)))]
        year_splits = self._get_validation_splits(
            train_years, num_folds=1, num_valid_years=5
        )
        self._logger.debug("Year splits for hyperparameter optimization")
        for i, (train_years2, valid_years) in enumerate(year_splits):
            self._logger.debug("Split %d Training years: %s", i, train_years2)
            self._logger.debug("Split %d Validation years: %s", i, valid_years)

        optimal_hparams = {}
        for param in param_space:
            optimal_hparams[param] = None

        lowest_nrmse = None
        for lr in param_space["lr"]:
            for wt_decay in param_space["weight_decay"]:
                cv_nrmses = np.zeros(len(year_splits))
                for i, (train_years2, valid_years) in enumerate(year_splits):
                    train_dataset2, valid_dataset = train_dataset.split_on_years(
                        (train_years2, valid_years)
                    )
                    torch_dataset = TorchDataset(train_dataset2)
                    data_loader = torch.utils.data.DataLoader(
                        torch_dataset,
                        collate_fn=torch_dataset.collate_fn,
                        shuffle=True,
                        batch_size=batch_size,
                        drop_last=True,
                    )
                    optimizer = torch.optim.Adam(
                        self.parameters(), lr=lr, weight_decay=wt_decay
                    )
                    self.load_state_dict(torch.load(save_model_path))
                    valid_nrmse = None
                    for epoch in range(epochs):
                        metrics = self._train_epoch(data_loader, loss, optimizer)
                        y_pred = self.predict(valid_dataset)
                        y_true = valid_dataset.targets
                        valid_nrmse = normalized_rmse(y_true, y_pred)
                        metrics["valid NRMSE"] = valid_nrmse

                    # Using valid_nrmse from the last epoch
                    cv_nrmses[i] = valid_nrmse

                avg_nrmse = np.mean(cv_nrmses)
                self._logger.debug(
                    "LSTMModel lr:%f, wt_decay:%f, avg NRMSE:%f",
                    lr,
                    wt_decay,
                    avg_nrmse,
                )

                if (lowest_nrmse is None) or (avg_nrmse < lowest_nrmse):
                    lowest_nrmse = avg_nrmse
                    optimal_hparams["lr"] = lr
                    optimal_hparams["weight_decay"] = wt_decay

        self._logger.debug(
            "LSTMModel Optimal lr:%f, wt_decay:%f, avg NRMSE %f",
            optimal_hparams["lr"],
            optimal_hparams["weight_decay"],
            lowest_nrmse,
        )

        return optimal_hparams

    def _get_validation_splits(self, all_years, num_folds=1, num_valid_years=5):
        year_splits = []
        assert len(all_years) >= (num_folds * num_valid_years)
        if num_folds > 1:
            random.shuffle(all_years)

        for i in range(num_folds):
            valid_years = all_years[i * num_valid_years : (i + 1) * num_valid_years]
            train_years = [yr for yr in all_years if yr not in valid_years]
            year_splits.append((train_years, valid_years))

        return year_splits

    def predict_items(
        self,
        X: list,
        device: str = "cuda" if torch.cuda.is_available() else "cpu",
        **predict_params,
    ):
        """Run fitted model on a list of data items.

        Args:
          X (list): a list of data items, each of which is a dict
          device (str): str, the device to use
          **predict_params: Additional parameters

        Returns:
          A tuple containing a np.ndarray and a dict with additional information.
        """
        self.to(device)
        self.eval()

        with torch.no_grad():
            X_collated = TorchDataset.collate_fn(
                [TorchDataset._cast_to_tensor(x) for x in X]
            )
            y_pred = self._forward_pass(X_collated, device)
            y_pred = y_pred.cpu().numpy()
            return y_pred, {}

    def predict(self, test_dataset):
        self.eval()
        torch_dataset = TorchDataset(test_dataset)
        data_loader = torch.utils.data.DataLoader(
            torch_dataset,
            collate_fn=torch_dataset.collate_fn,
            shuffle=False,
            batch_size=16,
        )

        with torch.no_grad():
            predictions = None
            for batch in data_loader:
                X_ts = torch.cat(
                    [torch.unsqueeze(batch[c], 1) for c in TIME_SERIES_PREDICTORS],
                    dim=1,
                )
                X_rest = torch.cat(
                    [torch.unsqueeze(batch[c], 1) for c in STATIC_PREDICTORS], dim=1
                )
                batch_preds = self(X_ts, X_rest)
                if batch_preds.dim() > 1:
                    batch_preds = batch_preds.squeeze(-1)

                if predictions is None:
                    predictions = batch_preds.cpu().numpy()
                else:
                    predictions = np.concatenate((predictions, batch_preds), axis=0)

            # set mode to train
            self.train()
            return predictions, {}

    def forward(self, X_ts, X_rest):
        X_ts_norm = self._batch_norm1(X_ts)
        # self._rnn expects (batch, sequence, input variables)
        _, ts_state = self._rnn(X_ts_norm.permute(0, 2, 1))
        ts_h_out = ts_state[0][self._rnn.num_layers - 1].view(-1, self._rnn.hidden_size)

        all_inputs = self._batch_norm2(torch.cat([ts_h_out, X_rest], 1))
        return self._fc(all_inputs)

    def save(self, model_name):
        torch.save(self, model_name)

    @classmethod
    def load(cls, model_name):
        return torch.load(model_name)


def date_from_dekad(dekad, year):
    """Reconstruct date string from dekad and year.

    Args:
        dekad (int): a number from 1-36 indicating ~10-day periods
        year (int): year in YYYY format

    Returns:
        Date string in the format YYYYmmdd
    """
    date_str = str(year)
    month = int(np.ceil(dekad / 3))
    if month < 10:
        date_str += "0" + str(month)
    else:
        date_str += str(month)

    if dekad % 3 == 1:
        date_str += "01"
    elif dekad % 3 == 2:
        date_str += "11"
    else:
        date_str += "21"

    return date_str


from cybench.datasets.alignment import align_data, trim_to_lead_time
from cybench.datasets.dataset import Dataset
from cybench.util.features import dekad_from_date


def get_workshop_data():
    """
    Reproduce results from AgML 2024 for LSTM models.
    Compare the workshop LSTM implementation and benchmark LSTM implementation
    to validate their performance on the same data. NRMSE must be around 25%.
    These results were produced with
        inputs:
            static: ["awc"]
            time series: ["tmin", "tmax", "tavg", "prec", "cwb", "rad"] + ["fpar"]
        NOTE: These should match the definitions of STATIC_PREDICTORS
              and TIME_SERIES_PREDICTORS.
        NOTE: All time series inputs are at the same (dekadal) resolution.
              This means `BaseLSTM` does not need to aggregate time series data.

        epochs=10
        lr=0.0001
        weight_decay=0.0001. Since `BaseLSTM` uses weight_decay=0.00001, the same value
        is now used for the workshop `LSTMModel` implementation above.
    """
    path_data_cn = os.path.join(PATH_DATA_DIR, "workshop-data")
    df_y = pd.read_csv(os.path.join(path_data_cn, "yield_maize_US.csv"), header=0)
    # convert maize (corn) yield from bushels/acre to t/ha
    # See https://www.extension.iastate.edu/agdm/wholefarm/html/c6-80.html
    df_y[KEY_TARGET] = 0.0628 * df_y[KEY_TARGET]
    df_y = df_y.rename(columns={"harvest_year": KEY_YEAR})
    df_y.set_index([KEY_LOC, KEY_YEAR], inplace=True)

    df_x_soil = pd.read_csv(
        os.path.join(path_data_cn, "soil_maize_US.csv"),
        header=0,
    )
    df_x_soil = df_x_soil[[KEY_LOC] + SOIL_PROPERTIES]
    df_x_soil.set_index([KEY_LOC], inplace=True)

    dfs_x = [df_x_soil]
    for input in ["meteo", "fpar"]:
        df_x = pd.read_csv(
            os.path.join(path_data_cn, input + "_maize_US.csv"), header=0
        )
        # lead time = 6 dekads
        df_x = df_x[df_x["dekad"] <= 30]
        df_x["date"] = df_x.apply(
            lambda r: date_from_dekad(r["dekad"], r["year"]), axis=1
        )
        df_x = df_x.drop(columns=["dekad"])
        df_x.set_index([KEY_LOC, KEY_YEAR, "date"], inplace=True)
        if input == "meteo":
            df_x["cwb"] = df_x["prec"] = df_x["et0"]
            df_x = df_x[METEO_INDICATORS]
        else:
            df_x = df_x[[RS_FPAR]]

        dfs_x.append(df_x)

    return align_data(df_y, dfs_x)


def get_cybench_data():
    """
    Reproduce results from AgML 2024 for LSTM models using CY-Bench data.
    Compare the workshop LSTM implementation and benchmark LSTM implementation
    to validate their performance on the same data. NRMSE must be around 25%.
    These results were produced with
        inputs:
            static: ["awc"]
            time series: ["tmin", "tmax", "tavg", "prec", "cwb", "rad"] + ["fpar"]
        NOTE: These should match the definitions of STATIC_PREDICTORS
              and TIME_SERIES_PREDICTORS.
        NOTE: All time series inputs are at the same (dekadal) resolution.
              This means `ExampleLSTM` does not need to aggregate time series data.

        epochs=10
        lr=0.0001
        weight_decay=0.0001. Since `ExampleLSTM` uses weight_decay=0.00001, the same value
        is now used for the workshop `LSTMModel` implementation above.
    """
    path_data_cn = os.path.join(PATH_DATA_DIR, "maize", "US")
    df_y = pd.read_csv(os.path.join(path_data_cn, "yield_maize_US.csv"), header=0)
    df_y = df_y.rename(columns={"harvest_year": KEY_YEAR})
    # We exclude 2000 here because fpar data for 2000 is not complete.
    df_y = df_y[(df_y[KEY_YEAR] >= 2001) & (df_y[KEY_YEAR] <= 2018)]
    df_y.set_index([KEY_LOC, KEY_YEAR], inplace=True)
    df_y = df_y[[KEY_TARGET]]

    df_x_soil = pd.read_csv(
        os.path.join(path_data_cn, "soil_maize_US.csv"),
        header=0,
    )
    df_x_soil = df_x_soil[[KEY_LOC] + SOIL_PROPERTIES]
    df_x_soil.set_index([KEY_LOC], inplace=True)

    dfs_x = [df_x_soil]
    for input in ["meteo", "fpar"]:
        df_x = pd.read_csv(
            os.path.join(path_data_cn, input + "_maize_US.csv"), header=0
        )
        df_x["date"] = df_x["date"].astype(str)
        df_x[KEY_YEAR] = df_x["date"].str[:4]
        df_x[KEY_YEAR] = df_x[KEY_YEAR].astype(int)
        df_x["dekad"] = df_x.apply(lambda r: dekad_from_date(r["date"]), axis=1)

        # Aggregate time series data to dekadal resolution
        if input == "meteo":
            df_x["cwb"] = df_x["prec"] - df_x["et0"]
            df_x = (
                df_x.groupby([KEY_LOC, KEY_YEAR, "dekad"])
                .agg(
                    {
                        "tmin": "min",
                        "tmax": "max",
                        "tavg": "mean",
                        "prec": "sum",
                        "cwb": "sum",
                        "rad": "mean",
                    }
                )
                .reset_index()
            )
            df_x["date"] = df_x.apply(
                lambda r: date_from_dekad(r["dekad"], r[KEY_YEAR]), axis=1
            )
        elif input == "fpar":
            # fpar is already at dekadal resolution
            df_x = df_x[[KEY_LOC, KEY_YEAR, "date", "dekad", RS_FPAR]]

        # lead time = 6 dekads
        df_x = df_x[df_x["dekad"] <= 30]
        df_x = df_x.drop(columns=["dekad"])
        df_x.set_index([KEY_LOC, KEY_YEAR, "date"], inplace=True)

        dfs_x.append(df_x)

    return align_data(df_y, dfs_x)


def get_cybench_data_aligned_to_crop_season():
    path_data_cn = os.path.join(PATH_DATA_DIR, "maize", "US")
    df_y = pd.read_csv(os.path.join(path_data_cn, "yield_maize_US.csv"), header=0)
    df_y = df_y.rename(columns={"harvest_year": KEY_YEAR})
    # We exclude 2000 here because fpar data for 2000 is not complete.
    df_y = df_y[(df_y[KEY_YEAR] >= 2001) & (df_y[KEY_YEAR] <= 2018)]
    df_y.set_index([KEY_LOC, KEY_YEAR], inplace=True)
    df_y = df_y[[KEY_TARGET]]

    df_x_soil = pd.read_csv(
        os.path.join(path_data_cn, "soil_maize_US.csv"),
        header=0,
    )
    df_x_soil = df_x_soil[[KEY_LOC] + SOIL_PROPERTIES]
    df_x_soil.set_index([KEY_LOC], inplace=True)

    df_crop_cal = pd.read_csv(
        os.path.join(path_data_cn, "crop_calendar_maize_US.csv"),
        header=0,
    )[[KEY_LOC] + CROP_CALENDAR_ENTRIES]

    dfs_x = [df_x_soil]
    min_dekads = 36
    for input in ["meteo", "fpar"]:
        df_x = pd.read_csv(
            os.path.join(path_data_cn, input + "_maize_US.csv"), header=0
        )
        df_x["date"] = df_x["date"].astype(str)
        df_x[KEY_YEAR] = df_x["date"].str[:4]
        df_x[KEY_YEAR] = df_x[KEY_YEAR].astype(int)
        # df_x = df_x.dropna(axis=0)
        df_x = trim_to_lead_time(df_x, df_crop_cal, lead_time="1-day")
        df_x["dekad"] = df_x.apply(lambda r: dekad_from_date(r["date"]), axis=1)

        # Aggregate time series data to dekadal resolution
        if input == "meteo":
            df_x["cwb"] = df_x["prec"] - df_x["et0"]
            df_x = (
                df_x.groupby([KEY_LOC, KEY_YEAR, "dekad"])
                .agg(
                    {
                        "tmin": "min",
                        "tmax": "max",
                        "tavg": "mean",
                        "prec": "sum",
                        "cwb": "sum",
                        "rad": "mean",
                    }
                )
                .reset_index()
            )
            df_x["date"] = df_x.apply(
                lambda r: date_from_dekad(r["dekad"], r[KEY_YEAR]), axis=1
            )
        elif input == "fpar":
            df_x = df_x[[KEY_LOC, KEY_YEAR, "date", "dekad", RS_FPAR]]

        # lead time = 6 dekads
        df_x = df_x[df_x["dekad"] <= 30]
        num_dekads = df_x.groupby([KEY_LOC, KEY_YEAR])["dekad"].count().min()
        if num_dekads < min_dekads:
            min_dekads = num_dekads

        dfs_x.append(df_x)

    # Ensure same number of dekads.
    # NOTE: Number of dekads can be different due to daily vs dekadal resolution
    #       of original data and crop season alignment.
    # get_cybench_data() does not seem to be have this issue because
    # data is not aligned to crop season.
    for i, df_x in enumerate(dfs_x):
        if "dekad" not in df_x.columns:
            continue

        df_x = df_x.sort_values(by=[KEY_LOC, KEY_YEAR, "dekad"])
        df_x = df_x.groupby([KEY_LOC, KEY_YEAR]).tail(min_dekads).reset_index()
        df_x = df_x.drop(columns=["dekad", "index"])
        df_x.set_index([KEY_LOC, KEY_YEAR, "date"], inplace=True)
        dfs_x[i] = df_x

    return align_data(df_y, dfs_x)


def validate_agml_workshop_results(df_y, dfs_x):
    dataset = Dataset("maize", data_target=df_y, data_inputs=dfs_x)
    all_years = dataset.years
    test_years = [2012, 2018]
    train_years = [yr for yr in all_years if yr not in test_years]
    train_dataset, test_dataset = dataset.split_on_years((train_years, test_years))
    test_labels = test_dataset.targets()

    model_output = {
        KEY_LOC: [loc_id for loc_id, _ in test_dataset.indices()],
        KEY_YEAR: [year for _, year in test_dataset.indices()],
        "targets": test_labels,
    }

    for model_name in ["workshop_lstm", "benchmark_lstm"]:
        if model_name == "workshop_lstm":
            lstm_model = LSTMModel()
        else:
<<<<<<< HEAD
            # NOTE: config.py requires these updates to test with BaseLSTM.
            # 1. SOIL_PROPERTIES = ["awc"]
            # 2. TIME_SERIES_PREDICTORS = METEO_INDICATORS + [RS_FPAR]
            # The workshop data does not include other inputs from the benchmark.
            lstm_model = BaseLSTM(transforms=[])
=======
            lstm_model = ExampleLSTM(transforms=[])
>>>>>>> b62de87e

        lstm_model.fit(train_dataset, epochs=10)
        test_preds, _ = lstm_model.predict(test_dataset)
        model_output[model_name] = test_preds
        results = evaluate_predictions(test_labels, test_preds)
        print(model_name, results)

    pred_df = pd.DataFrame.from_dict(model_output)
    print(pred_df.head())


if __name__ == "__main__":
    """
    NOTE: config.py requires these updates to compare with workshop results.
    1. SOIL_PROPERTIES = ["awc"]
    2. TIME_SERIES_PREDICTORS = METEO_INDICATORS + [RS_FPAR]
    The workshop data does not include other inputs from the benchmark.
    """
    # 1. Validate performance of LSTMModel (from AgML Workshop)
    #    and ExampleLSTM with workshop data
    df_y, dfs_x = get_workshop_data()
    validate_agml_workshop_results(df_y, dfs_x)

    # 2. Validate performance of LSTMModel (from AgML Workshop)
    #    and ExampleLSTM with CY-Bench data
    df_y, dfs_x = get_cybench_data()
    validate_agml_workshop_results(df_y, dfs_x)

    # 3. Validate performance of LSTMModel (from AgML Workshop)
    #    and ExampleLSTM with CY-Bench data aligned to crop season
    df_y, dfs_x = get_cybench_data_aligned_to_crop_season()
    validate_agml_workshop_results(df_y, dfs_x)<|MERGE_RESOLUTION|>--- conflicted
+++ resolved
@@ -8,7 +8,7 @@
 
 from cybench.datasets.dataset_torch import TorchDataset
 from cybench.models.model import BaseModel
-from cybench.models.nn_models import BaseLSTM
+from cybench.models.nn_models import BaselineLSTM
 from cybench.evaluation.eval import normalized_rmse, evaluate_predictions
 
 from cybench.config import (
@@ -352,11 +352,11 @@
         NOTE: These should match the definitions of STATIC_PREDICTORS
               and TIME_SERIES_PREDICTORS.
         NOTE: All time series inputs are at the same (dekadal) resolution.
-              This means `BaseLSTM` does not need to aggregate time series data.
+              This means `BaselineLSTM` does not need to aggregate time series data.
 
         epochs=10
         lr=0.0001
-        weight_decay=0.0001. Since `BaseLSTM` uses weight_decay=0.00001, the same value
+        weight_decay=0.0001. Since `BaselineLSTM` uses weight_decay=0.00001, the same value
         is now used for the workshop `LSTMModel` implementation above.
     """
     path_data_cn = os.path.join(PATH_DATA_DIR, "workshop-data")
@@ -576,15 +576,12 @@
         if model_name == "workshop_lstm":
             lstm_model = LSTMModel()
         else:
-<<<<<<< HEAD
-            # NOTE: config.py requires these updates to test with BaseLSTM.
+            # NOTE: config.py requires these updates to test with BaselineLSTM.
             # 1. SOIL_PROPERTIES = ["awc"]
             # 2. TIME_SERIES_PREDICTORS = METEO_INDICATORS + [RS_FPAR]
             # The workshop data does not include other inputs from the benchmark.
-            lstm_model = BaseLSTM(transforms=[])
-=======
-            lstm_model = ExampleLSTM(transforms=[])
->>>>>>> b62de87e
+            lstm_model = BaselineLSTM(transforms=[])
+
 
         lstm_model.fit(train_dataset, epochs=10)
         test_preds, _ = lstm_model.predict(test_dataset)
