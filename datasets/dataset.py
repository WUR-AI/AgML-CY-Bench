import pandas as pd

from config import KEY_LOC, KEY_YEAR, KEY_TARGET


class Dataset:

    def __init__(
        self,
        data_target: pd.DataFrame = None,
        data_features: list = None,
    ):
        """
        Dataset class for regional yield forecasting

        Targets/features are provided using properly formatted pandas dataframes.

        :param data_target: pandas.DataFrame that contains yield statistics
                            Dataframe should meet the following requirements:
                                - The column containing yield targets should be named properly
<<<<<<< HEAD
                                  Expected column name is stored in `KEY_TARGET`
                                - The dataframe is indexed by (location id, year) using the correct naming
                                  Expected names are stored in `KEY_LOC`, `KEY_YEAR`, resp.
        :param data_features: list of pandas.Dataframe objects each containing features
                            Dataframes should meet the following requirements:
=======
                                  Expected column name is stored in `config.KEY_TARGET`
                                - The dataframe is indexed by (location id, year) using the correct naming
                                  Expected names are stored in `config.KEY_LOC`, `config.KEY_YEAR`, resp.
        :param data_features: list of pandas.Dataframe objects each containing features
                            Dataframes should meet the following requirements:
                                - Features are assumed to be numeric
>>>>>>> a64ac376
                                - Columns should be named by their respective feature names
                                - Dataframes cannot have overlapping column (i.e. feature) names
                                - Each dataframe can be indexed in three different ways:
                                    - By location only -- for static location features
                                    - By location and year -- for yearly occurring features
                                    - By location, year, and some extra level assumed to be temporal (e.g. daily,
                                      dekadal, ...)
                                  The index levels should be named properly, i.e.
<<<<<<< HEAD
                                    - `KEY_LOC` for the location
                                    - `KEY_YEAR` for the year
=======
                                    - `config.KEY_LOC` for the location
                                    - `config.KEY_YEAR` for the year
>>>>>>> a64ac376
                                    - the name of the extra optional temporal level is ignored and has no requirement
        """
        # If no data is given, create an empty dataset
        if data_target is None:
            data_target = self._empty_df_target()
        if data_features is None:
            data_features = list()

<<<<<<< HEAD
        # Make sure columns are named properly
        if len(data_features) > 0:
            column_names = set.union(*[set(df.columns) for df in data_features])
            assert KEY_LOC not in column_names
            assert KEY_YEAR not in column_names
            assert KEY_TARGET not in column_names

        # Make sure there are no overlaps in feature names
        if len(data_features) > 1:
            assert (
                len(set.intersection(*[set(df.columns) for df in data_features])) == 0
            )

        # Make sure the individual dataframes are properly configured
        assert self._validate_df_feature(data_target)
        assert all([self._validate_df_feature(df) for df in data_features])
=======
        # Validate input data
        assert self._validate_dfs(data_target, data_features)
>>>>>>> a64ac376

        self._df_y = data_target
        self._dfs_x = list(data_features)

        # Sort all data for faster lookups
        self._df_y.sort_index(inplace=True)
        for df in self._dfs_x:
            df.sort_index(inplace=True)

<<<<<<< HEAD
        self._allow_incomplete = False

    @property
    def years(self) -> set:
        """
        Obtain a set containing all years occurring in the dataset
        """
        return set([year for _, year in self._df_y.index.values])

    @property
    def location_ids(self) -> set:
        """
        Obtain a set containing all location ids occurring in the dataset
        """
        return set([loc for loc, _ in self._df_y.index.values])

    @property
=======
        # Bool value that specifies whether missing data values are allowed
        # For now always set to False
        self._allow_incomplete = False

    @property
    def years(self) -> set:
        """
        Obtain a set containing all years occurring in the dataset
        """
        return set([year for _, year in self._df_y.index.values])

    @property
    def location_ids(self) -> set:
        """
        Obtain a set containing all location ids occurring in the dataset
        """
        return set([loc for loc, _ in self._df_y.index.values])

    @property
>>>>>>> a64ac376
    def feature_names(self) -> set:
        """
        Obtain a set containing all feature names
        """
        return set.union(*[set(df.columns) for df in self._dfs_x])

    def __getitem__(self, index) -> dict:
        """
        Get a single data point in the dataset

        Data point is returned as a dict

        :param index: index for accessing the data. Can be an int or the (location, year) that specify the data
        :return:
        """
        # Index is either integer or tuple of (year, location)
<<<<<<< HEAD

=======
>>>>>>> a64ac376
        if isinstance(index, int):
            sample_y = self._df_y.iloc[index]
            loc_id, year = sample_y.name

        elif isinstance(index, tuple):
            assert len(index) == 2
            loc_id, year = index
            sample_y = self._df_y.loc[index]

        else:
            raise Exception(f"Unsupported index type {type(index)}")

        # Get the target label for the specified sample
        sample = {
<<<<<<< HEAD
            KEY_LOC: loc_id,
            KEY_YEAR: year,
=======
            KEY_YEAR: year,
            KEY_LOC: loc_id,
>>>>>>> a64ac376
            KEY_TARGET: sample_y[KEY_TARGET],
        }

        # Get feature data corresponding to the label
        data_x = self._get_feature_data(loc_id, year)
        # Merge label and feature data
        sample = {**data_x, **sample}

        return sample

    def __len__(self) -> int:
        """
        Get the number of samples in the dataset
        """
        return len(self._df_y)

    def __iter__(self):
        """
        Iterate through the samples in the dataset
        """
        for i in range(len(self)):
            yield self[i]

    def _get_feature_data(self, loc_id: int, year: int) -> dict:
        """
        Helper function for obtaining feature data corresponding to some index
        :param loc_id: location index value
        :param year: year index value
<<<<<<< HEAD
        :return:
=======
        :return: a dict containing all feature data corresponding to the specified index
>>>>>>> a64ac376
        """
        data = dict()
        # For all feature dataframes
        for df in self._dfs_x:
            # Check in which category the dataframe fits:
            #   (1) static data -- indexed only by location
            #   (2) yearly data -- indexed by (location, year)
            #   (3) yearly temporal data -- indexed by (location, year, "some extra temporal level")
            n_levels = len(df.index.names)
            assert (
                1 <= n_levels <= 3
            )  # Make sure the dataframe fits one of the categories

            # (1) static data
            if n_levels == 1:
<<<<<<< HEAD
                if self._allow_incomplete:
=======

                if self._allow_incomplete:
                    # If value is missing, skip this feature
>>>>>>> a64ac376
                    if loc_id not in df.index:
                        continue

                data = {
                    **df.loc[loc_id].to_dict(),
                    **data,
                }

            # (2) yearly data
            if n_levels == 2:
<<<<<<< HEAD
                if self._allow_incomplete:
                    if (loc_id, year) not in df.index:
                        continue
=======

                if self._allow_incomplete:
                    # If value is missing, skip this feature
                    if (loc_id, year) not in df.index:
                        continue

>>>>>>> a64ac376
                data = {
                    **df.loc[loc_id, year].to_dict(),
                    **data,
                }

            # (3) yearly temporal data
            if n_levels == 3:
<<<<<<< HEAD
                if self._allow_incomplete:
                    if loc_id not in df.index.get_level_values(
                        0
                    ) or year not in df.index.get_level_values(1):
                        continue

                # Select data matching the location and year
                # Sort the index for improved lookup speed
                df_loc = df.xs((loc_id, year), drop_level=True)

=======

                # Select data matching the location and year
                df_loc = df.xs((loc_id, year), drop_level=True)

                if self._allow_incomplete and len(df_loc) == 0:
                    # If value is missing, skip this feature
                    continue

                # Data in temporal dimension is assumed to be sorted
                # Obtain the values contained in the filtered dataframe
>>>>>>> a64ac376
                data_loc = {key: df_loc[key].values for key in df_loc.columns}

                data = {
                    **data_loc,
                    **data,
                }

        return data

    @staticmethod
    def _empty_df_target() -> pd.DataFrame:
<<<<<<< HEAD
=======
        """
        Helper function that creates an empty (but rightly formatted) dataframe for yield statistics
        """
>>>>>>> a64ac376
        df = pd.DataFrame(
            index=pd.MultiIndex.from_arrays(([], []), names=[KEY_LOC, KEY_YEAR]),
            columns=[KEY_TARGET],
        )
        return df

    @staticmethod
<<<<<<< HEAD
    def _validate_df_target(df: pd.DataFrame) -> bool:
        return True  # TODO

    @staticmethod
    def _validate_df_feature(df: pd.DataFrame) -> bool:
        return True  # TODO

    @staticmethod
    def _filter_df_on_index(df: pd.DataFrame, keys: list, level: int):
=======
    def _validate_dfs(df_y: pd.DataFrame, dfs_x: list) -> bool:
        """
        Helper function that implements some checks on whether the input dataframes are correctly formatted

        :param df_y: dataframe containing yield statistics
        :param dfs_x: list of dataframes each containing feature data
        :return: a bool indicating whether the test has passed
        """

        # TODO -- more checks are to be implemented
        #   - Correct column names
        #   - Correct index names
        #   - Missing data

        # Make sure columns are named properly
        if len(dfs_x) > 0:
            column_names = set.union(*[set(df.columns) for df in dfs_x])
            assert KEY_LOC not in column_names
            assert KEY_YEAR not in column_names
            assert KEY_TARGET not in column_names

        # Make sure there are no overlaps in feature names
        if len(dfs_x) > 1:
            assert len(set.intersection(*[set(df.columns) for df in dfs_x])) == 0

        return True

    @staticmethod
    def _filter_df_on_index(df: pd.DataFrame, keys: list, level: int):
        """
        Helper method for filtering a dataframe based on the occurrence of certain values in a specified index
        :param df: the dataframe that should be filtered
        :param keys: the values on which it should filter
        :param level: the index level in which samples should be filtered
        :return: a filtered dataframe
        """
>>>>>>> a64ac376
        if not isinstance(df.index, pd.MultiIndex):
            return df.loc[keys]
        else:
            return pd.concat(
                [df.xs(key, level=level, drop_level=False) for key in keys]
            )<|MERGE_RESOLUTION|>--- conflicted
+++ resolved
@@ -18,20 +18,12 @@
         :param data_target: pandas.DataFrame that contains yield statistics
                             Dataframe should meet the following requirements:
                                 - The column containing yield targets should be named properly
-<<<<<<< HEAD
-                                  Expected column name is stored in `KEY_TARGET`
-                                - The dataframe is indexed by (location id, year) using the correct naming
-                                  Expected names are stored in `KEY_LOC`, `KEY_YEAR`, resp.
-        :param data_features: list of pandas.Dataframe objects each containing features
-                            Dataframes should meet the following requirements:
-=======
                                   Expected column name is stored in `config.KEY_TARGET`
                                 - The dataframe is indexed by (location id, year) using the correct naming
                                   Expected names are stored in `config.KEY_LOC`, `config.KEY_YEAR`, resp.
         :param data_features: list of pandas.Dataframe objects each containing features
                             Dataframes should meet the following requirements:
                                 - Features are assumed to be numeric
->>>>>>> a64ac376
                                 - Columns should be named by their respective feature names
                                 - Dataframes cannot have overlapping column (i.e. feature) names
                                 - Each dataframe can be indexed in three different ways:
@@ -40,13 +32,8 @@
                                     - By location, year, and some extra level assumed to be temporal (e.g. daily,
                                       dekadal, ...)
                                   The index levels should be named properly, i.e.
-<<<<<<< HEAD
-                                    - `KEY_LOC` for the location
-                                    - `KEY_YEAR` for the year
-=======
                                     - `config.KEY_LOC` for the location
                                     - `config.KEY_YEAR` for the year
->>>>>>> a64ac376
                                     - the name of the extra optional temporal level is ignored and has no requirement
         """
         # If no data is given, create an empty dataset
@@ -55,27 +42,8 @@
         if data_features is None:
             data_features = list()
 
-<<<<<<< HEAD
-        # Make sure columns are named properly
-        if len(data_features) > 0:
-            column_names = set.union(*[set(df.columns) for df in data_features])
-            assert KEY_LOC not in column_names
-            assert KEY_YEAR not in column_names
-            assert KEY_TARGET not in column_names
-
-        # Make sure there are no overlaps in feature names
-        if len(data_features) > 1:
-            assert (
-                len(set.intersection(*[set(df.columns) for df in data_features])) == 0
-            )
-
-        # Make sure the individual dataframes are properly configured
-        assert self._validate_df_feature(data_target)
-        assert all([self._validate_df_feature(df) for df in data_features])
-=======
         # Validate input data
         assert self._validate_dfs(data_target, data_features)
->>>>>>> a64ac376
 
         self._df_y = data_target
         self._dfs_x = list(data_features)
@@ -85,25 +53,6 @@
         for df in self._dfs_x:
             df.sort_index(inplace=True)
 
-<<<<<<< HEAD
-        self._allow_incomplete = False
-
-    @property
-    def years(self) -> set:
-        """
-        Obtain a set containing all years occurring in the dataset
-        """
-        return set([year for _, year in self._df_y.index.values])
-
-    @property
-    def location_ids(self) -> set:
-        """
-        Obtain a set containing all location ids occurring in the dataset
-        """
-        return set([loc for loc, _ in self._df_y.index.values])
-
-    @property
-=======
         # Bool value that specifies whether missing data values are allowed
         # For now always set to False
         self._allow_incomplete = False
@@ -123,7 +72,6 @@
         return set([loc for loc, _ in self._df_y.index.values])
 
     @property
->>>>>>> a64ac376
     def feature_names(self) -> set:
         """
         Obtain a set containing all feature names
@@ -140,10 +88,6 @@
         :return:
         """
         # Index is either integer or tuple of (year, location)
-<<<<<<< HEAD
-
-=======
->>>>>>> a64ac376
         if isinstance(index, int):
             sample_y = self._df_y.iloc[index]
             loc_id, year = sample_y.name
@@ -158,13 +102,8 @@
 
         # Get the target label for the specified sample
         sample = {
-<<<<<<< HEAD
             KEY_LOC: loc_id,
             KEY_YEAR: year,
-=======
-            KEY_YEAR: year,
-            KEY_LOC: loc_id,
->>>>>>> a64ac376
             KEY_TARGET: sample_y[KEY_TARGET],
         }
 
@@ -193,11 +132,7 @@
         Helper function for obtaining feature data corresponding to some index
         :param loc_id: location index value
         :param year: year index value
-<<<<<<< HEAD
-        :return:
-=======
         :return: a dict containing all feature data corresponding to the specified index
->>>>>>> a64ac376
         """
         data = dict()
         # For all feature dataframes
@@ -213,13 +148,8 @@
 
             # (1) static data
             if n_levels == 1:
-<<<<<<< HEAD
-                if self._allow_incomplete:
-=======
-
                 if self._allow_incomplete:
                     # If value is missing, skip this feature
->>>>>>> a64ac376
                     if loc_id not in df.index:
                         continue
 
@@ -230,18 +160,11 @@
 
             # (2) yearly data
             if n_levels == 2:
-<<<<<<< HEAD
-                if self._allow_incomplete:
-                    if (loc_id, year) not in df.index:
-                        continue
-=======
-
                 if self._allow_incomplete:
                     # If value is missing, skip this feature
                     if (loc_id, year) not in df.index:
                         continue
 
->>>>>>> a64ac376
                 data = {
                     **df.loc[loc_id, year].to_dict(),
                     **data,
@@ -249,19 +172,6 @@
 
             # (3) yearly temporal data
             if n_levels == 3:
-<<<<<<< HEAD
-                if self._allow_incomplete:
-                    if loc_id not in df.index.get_level_values(
-                        0
-                    ) or year not in df.index.get_level_values(1):
-                        continue
-
-                # Select data matching the location and year
-                # Sort the index for improved lookup speed
-                df_loc = df.xs((loc_id, year), drop_level=True)
-
-=======
-
                 # Select data matching the location and year
                 df_loc = df.xs((loc_id, year), drop_level=True)
 
@@ -271,7 +181,6 @@
 
                 # Data in temporal dimension is assumed to be sorted
                 # Obtain the values contained in the filtered dataframe
->>>>>>> a64ac376
                 data_loc = {key: df_loc[key].values for key in df_loc.columns}
 
                 data = {
@@ -283,12 +192,9 @@
 
     @staticmethod
     def _empty_df_target() -> pd.DataFrame:
-<<<<<<< HEAD
-=======
         """
         Helper function that creates an empty (but rightly formatted) dataframe for yield statistics
         """
->>>>>>> a64ac376
         df = pd.DataFrame(
             index=pd.MultiIndex.from_arrays(([], []), names=[KEY_LOC, KEY_YEAR]),
             columns=[KEY_TARGET],
@@ -296,17 +202,6 @@
         return df
 
     @staticmethod
-<<<<<<< HEAD
-    def _validate_df_target(df: pd.DataFrame) -> bool:
-        return True  # TODO
-
-    @staticmethod
-    def _validate_df_feature(df: pd.DataFrame) -> bool:
-        return True  # TODO
-
-    @staticmethod
-    def _filter_df_on_index(df: pd.DataFrame, keys: list, level: int):
-=======
     def _validate_dfs(df_y: pd.DataFrame, dfs_x: list) -> bool:
         """
         Helper function that implements some checks on whether the input dataframes are correctly formatted
@@ -343,7 +238,6 @@
         :param level: the index level in which samples should be filtered
         :return: a filtered dataframe
         """
->>>>>>> a64ac376
         if not isinstance(df.index, pd.MultiIndex):
             return df.loc[keys]
         else:
