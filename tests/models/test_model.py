--- conflicted
+++ resolved
@@ -18,16 +18,6 @@
 
     return model.predict_item(test_data)
 
-
-def get_model_predictions(model, sel_county, sel_year):
-    test_data = {
-        "COUNTY_ID": sel_county,
-        "FYEAR": sel_year,
-    }
-
-    return model.predict_item(test_data)
-
-
 def test_average_yield_model():
     model = AverageYieldModel(group_cols=[KEY_LOC])
     data_path = os.path.join(PATH_DATA_DIR, "data_US", "county_data")
@@ -39,7 +29,6 @@
     model.fit(dataset)
 
     # test prediction for an existing item
-<<<<<<< HEAD
     sel_loc = "AL_AUTAUGA"
     sel_year = 2018
     assert sel_loc in yield_df.index.get_level_values(0)
@@ -53,21 +42,6 @@
     assert sel_loc not in yield_df.index.get_level_values(0)
     expected_pred = yield_df["YIELD"].mean()
     test_preds, _ = get_model_predictions(model, sel_loc, sel_year)
-=======
-    sel_county = "AL_AUTAUGA"
-    sel_year = 2018
-    assert sel_county in yield_df.index.get_level_values(0)
-    filtered_df = yield_df[yield_df.index.get_level_values(0) == sel_county]
-    expected_pred = filtered_df["YIELD"].mean()
-    test_preds, _ = get_model_predictions(model, sel_county, sel_year)
-    assert np.round(test_preds[0], 2) == np.round(expected_pred, 2)
-
-    # test prediction for an existing item
-    sel_county = "CA_SAN_MATEO"
-    assert sel_county not in yield_df.index.get_level_values(0)
-    expected_pred = yield_df["YIELD"].mean()
-    test_preds, _ = get_model_predictions(model, sel_county, sel_year)
->>>>>>> a64ac376
     assert np.round(test_preds[0], 2) == np.round(expected_pred, 2)
 
 
