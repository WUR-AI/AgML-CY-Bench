--- conflicted
+++ resolved
@@ -12,28 +12,14 @@
 
 def get_model_predictions(model, sel_loc, sel_year):
     test_data = {
-<<<<<<< HEAD
-        "loc_id": sel_county,
-        "year": sel_year,
-=======
         KEY_LOC: sel_loc,
         KEY_YEAR: sel_year,
->>>>>>> a5133fdd
     }
 
     return model.predict_item(test_data)
 
 
 def test_average_yield_model():
-<<<<<<< HEAD
-    model = AverageYieldModel(group_cols=["loc_id"], label_col="yield")
-    data_path = os.path.join(PATH_DATA_DIR, "data_US", "county_data")
-    yield_csv = os.path.join(data_path, "YIELD_COUNTY_US.csv")
-    yield_df = pd.read_csv(yield_csv, index_col=["loc_id", "year"])
-    dataset = Dataset(yield_df, data_features=[])
-    filtered_df = yield_df[yield_df.index.get_level_values(0) == "AL_AUTAUGA"]
-    expected_pred = filtered_df["yield"].mean()
-=======
     model = AverageYieldModel(group_cols=[KEY_LOC])
     data_path = os.path.join(PATH_DATA_DIR, "data_US", "county_data")
     yield_csv = os.path.join(data_path, "YIELD_COUNTY_US.csv")
@@ -41,25 +27,11 @@
     dataset = Dataset(data_target=yield_df, data_features=[])
     filtered_df = yield_df[yield_df.index.get_level_values(0) == "AL_AUTAUGA"]
     expected_pred = filtered_df[KEY_TARGET].mean()
->>>>>>> a5133fdd
     model.fit(dataset)
 
     # test prediction for an existing item
     sel_loc = "AL_AUTAUGA"
     sel_year = 2018
-<<<<<<< HEAD
-    assert sel_county in yield_df.index.get_level_values(0)
-    filtered_df = yield_df[yield_df.index.get_level_values(0) == sel_county]
-    expected_pred = filtered_df["yield"].mean()
-    test_preds, _ = get_model_predictions(model, sel_county, sel_year)
-    assert np.round(test_preds[0], 2) == np.round(expected_pred, 2)
-
-    # test prediction for an existing item
-    sel_county = "CA_SAN_MATEO"
-    assert sel_county not in yield_df.index.get_level_values(0)
-    expected_pred = yield_df["yield"].mean()
-    test_preds, _ = get_model_predictions(model, sel_county, sel_year)
-=======
     assert sel_loc in yield_df.index.get_level_values(0)
     filtered_df = yield_df[yield_df.index.get_level_values(0) == sel_loc]
     expected_pred = filtered_df[KEY_TARGET].mean()
@@ -71,7 +43,6 @@
     assert sel_loc not in yield_df.index.get_level_values(0)
     expected_pred = yield_df[KEY_TARGET].mean()
     test_preds, _ = get_model_predictions(model, sel_loc, sel_year)
->>>>>>> a5133fdd
     assert np.round(test_preds[0], 2) == np.round(expected_pred, 2)
 
 
@@ -79,27 +50,16 @@
     data_path = os.path.join(PATH_DATA_DIR, "data_US", "county_features")
     # Training dataset
     train_csv = os.path.join(data_path, "grain_maize_US_train.csv")
-<<<<<<< HEAD
-    train_df = pd.read_csv(train_csv, index_col=["loc_id", "year"])
-    train_yields = train_df[["yield"]].copy()
-    feature_cols = [c for c in train_df.columns if c != "yield"]
-=======
     train_df = pd.read_csv(train_csv, index_col=[KEY_LOC, KEY_YEAR])
     train_yields = train_df[[KEY_TARGET]].copy()
     feature_cols = [c for c in train_df.columns if c != KEY_TARGET]
->>>>>>> a5133fdd
     train_features = train_df[feature_cols].copy()
     train_dataset = Dataset(train_yields, [train_features])
 
     # Test dataset
     test_csv = os.path.join(data_path, "grain_maize_US_train.csv")
-<<<<<<< HEAD
-    test_df = pd.read_csv(test_csv, index_col=["loc_id", "year"])
-    test_yields = test_df[["yield"]].copy()
-=======
     test_df = pd.read_csv(test_csv, index_col=[KEY_LOC, KEY_YEAR])
     test_yields = test_df[[KEY_TARGET]].copy()
->>>>>>> a5133fdd
     test_features = test_df[feature_cols].copy()
     test_dataset = Dataset(test_yields, [test_features])
 
@@ -107,13 +67,7 @@
     ridge = Ridge(alpha=0.5)
     model = SklearnModel(
         ridge,
-<<<<<<< HEAD
-        index_cols=["loc_id", "year"],
         feature_cols=feature_cols,
-        label_col="yield",
-=======
-        feature_cols=feature_cols,
->>>>>>> a5133fdd
     )
     model.fit(train_dataset)
     test_preds, _ = model.predict(test_dataset)
