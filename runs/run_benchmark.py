--- conflicted
+++ resolved
@@ -17,9 +17,6 @@
 from models.nn_models import ExampleLSTM
 
 
-<<<<<<< HEAD
-def run_benchmark(run_name: str, model_name: str, model_constructor, model_kwargs, model_fit_kwargs) -> dict:
-=======
 _BASELINE_MODEL_CONSTRUCTORS = {
     "AverageYieldModel": AverageYieldModel,
     "LSTM": ExampleLSTM,
@@ -32,10 +29,29 @@
     "n_ts_features": 9,
     "n_static_features": 1,
     "hidden_size": 32,
-    "num_layers": 3,
+    "num_layers": 1,
 }
 
 _BASELINE_MODEL_FIT_KWARGS = defaultdict(dict)
+_BASELINE_MODEL_FIT_KWARGS["LSTM"] = {
+    'batch_size': 32,
+    'num_epochs': 5,
+    'device': 'cuda' if torch.cuda.is_available() else 'cpu',
+    'optim_fn': torch.optim.Adam,
+    'scheduler_fn': torch.optim.lr_scheduler.StepLR,
+    'scheduler_kwargs': {"step_size": 2, "gamma": 0.8},
+    'val_fraction': 0.1,
+
+    'optimize_hyperparameters': True,
+    'param_space': {
+        'optim_kwargs': {
+            "lr": [0.01, 0.001],
+            'weight_decay': [0.0001],
+        },
+    },
+    'do_kfold': False,
+    'kfolds': 5,
+}
 
 
 def run_benchmark(
@@ -69,7 +85,6 @@
 
     # Create a directory to store model output
 
->>>>>>> 87519dd6
     path_results = os.path.join(PATH_RESULTS_DIR, run_name)
     os.makedirs(path_results, exist_ok=True)
 
@@ -89,46 +104,11 @@
         models_init_kwargs[name] = kwargs
 
     models_fit_kwargs = defaultdict(dict)
-<<<<<<< HEAD
-    models_kwargs[model_name] = model_kwargs
-    models_fit_kwargs[model_name] = model_fit_kwargs
-
-    models_kwargs['LSTM'] = {
-        'n_ts_features': 9,
-        'n_static_features': 1,
-        'hidden_size': 32,
-        'num_layers': 1,
-    }
-
-    models_fit_kwargs['LSTM'] = {
-        'batch_size': 32,
-        'num_epochs': 5,
-        'device': 'cuda' if torch.cuda.is_available() else 'cpu',
-        'optim_fn': torch.optim.Adam,
-        'scheduler_fn': torch.optim.lr_scheduler.StepLR,
-        'scheduler_kwargs': {"step_size": 2, "gamma": 0.8},
-        'val_fraction': 0.1,
-
-        'optimize_hyperparameters': True,
-        'param_space': {
-            'optim_kwargs': {
-                "lr": [0.01, 0.001],
-                'weight_decay': [0.0001],
-            },
-        },
-        'do_kfold': False,
-        'kfolds': 5,
-    }
-
-
-    dataset = Dataset.load("test_maize_us")
-=======
     models_fit_kwargs[model_name] = model_fit_kwargs
     for name, kwargs in _BASELINE_MODEL_FIT_KWARGS.items():
         models_fit_kwargs[name] = kwargs
 
     dataset = Dataset.load(dataset_name)
->>>>>>> 87519dd6
 
     all_years = dataset.years
     for test_year in all_years:
@@ -157,160 +137,6 @@
 
         df = pd.DataFrame.from_dict(model_output)
         df.set_index([config.KEY_LOC, config.KEY_YEAR], inplace=True)
-<<<<<<< HEAD
-        df.to_csv(os.path.join(path_results, f'year_{test_year}.csv'))
-
-    return compiled_results
-
-
-if __name__ == '__main__':
-
-    model_name = 'LSTM_2_layers'
-    model_constructor = ExampleLSTM
-
-    model_kwargs = {
-        'n_ts_features': 9,
-        'n_static_features': 1,
-        'hidden_size': 32,
-        'num_layers': 2,
-    }
-
-
-    model_fit_kwargs = {
-        'batch_size': 32,
-        'num_epochs': 5,
-        'device': 'cuda' if torch.cuda.is_available() else 'cpu',
-        'optim_fn': torch.optim.Adam,
-        'scheduler_fn': torch.optim.lr_scheduler.StepLR,
-        'scheduler_kwargs': {"step_size": 2, "gamma": 0.8},
-        'val_fraction': 0.1,
-
-        'optimize_hyperparameters': True,
-        'param_space': {
-            'optim_kwargs': {
-                "lr": [0.01, 0.001],
-                'weight_decay': [0.0001],
-            },
-        },
-        'do_kfold': False,
-        'kfolds': 5,
-    }
-
-
-
-
-    result = run_benchmark(
-        run_name='test_lstm_2_layers',
-        model_name=model_name,
-        model_constructor=model_constructor,
-        model_kwargs=model_kwargs,
-        model_fit_kwargs=model_fit_kwargs,
-        )
-
-    print(result)
-
-
-
-#
-# def evaluate_saved_predictions():
-#     pass
-
-
-# def run_benchmark(model: BaseModel,
-#                   dataset_name: str,
-#                   model_fit_kwargs: dict,
-#                   verbose: bool = True,
-#                   ) -> dict:
-
-
-
-
-
-    # For all algorithms in the benchmark
-    #    For all years that span the benchmark dataset
-    #        do train test split
-    #        initialize a model
-    #        fit on the training dataset
-    #        predict on test dataset
-    #        save predictions to csv
-
-    # For all algorithms in the benchmark
-    #    For all years that span the benchmark dataset
-    #         load csv of predictions
-    #         load csv of reference predictions in same fold
-    #         compute metrics
-
-
-
-#
-#     # dataset_train, dataset_test = Dataset.load(dataset_name)
-#     dataset = Dataset.load(dataset_name)
-#     dataset_train, dataset_test = Dataset.split(...)
-#
-#     model.fit(dataset_train, **model_fit_kwargs)
-#
-#     eval_result_train = evaluate_model(model,
-#                                        dataset_train,
-#                                        )
-#     eval_result_test = evaluate_model(model,
-#                                       dataset_test,
-#                                       )
-#
-#     return {
-#         'model': model,
-#         'eval_train': eval_result_train,
-#         'eval_test': eval_result_test,
-#     }
-#
-#
-# def _create_table(eval_results: dict, title: str) -> list:
-#
-#     pass
-
-
-
-# from datasets.dataset import Dataset
-# from models.naive_models import AverageYieldModel
-# from models.sklearn_model import SklearnModel
-# from models.nn_models import ExampleLSTM
-# from evaluation.eval import evaluate_predictions
-# from collections import defaultdict
-#
-# from config import KEY_LOC, KEY_YEAR, KEY_TARGET
-# from config import SOIL_COLS, REMOTE_SENSING_COLS, METEO_COLS
-#
-#
-# def run_benchmark(model_name, model_constructor, model_kwargs):
-#     benchmark_models = {
-#         "AverageYieldModel" : AverageYieldModel,
-#         "LSTM" : ExampleLSTM,
-#         model_name : model_constructor
-#     }
-#     models_kwargs = defaultdict(dict)
-#     models_kwargs[model_name] = model_kwargs
-#
-#     dataset = Dataset.load("maize_us")
-#     all_years = dataset.years
-#     for test_year in all_years:
-#         train_years = [y for y in all_years if y != test_year]
-#         test_years = [test_year]
-#         train_dataset, test_dataset = dataset.split_on_years((train_years, test_years))
-#
-#         compiled_results = {}
-#         for model_name, model_constructor in benchmark_models.items():
-#             model = model_constructor(**models_kwargs[model_name])
-#             model.fit(train_dataset)
-#             predictions, _ = model.predict(test_dataset)
-#             # save predictions
-#             labels = test_dataset.labels
-#             results = evaluate_predictions(labels, predictions)
-#             compiled_results[model_name] = results
-#
-#     return compiled_results
-#
-# def evaluate_saved_predictions():
-#     pass
-=======
         df.to_csv(os.path.join(path_results, f"year_{test_year}.csv"))
 
     df_metrics = _compute_evaluation_results(run_name)
@@ -365,6 +191,5 @@
 
     df_all = pd.DataFrame(rows)
     df_all.set_index(["model", "year", "metric"], inplace=True)
->>>>>>> 87519dd6
 
     return df_all